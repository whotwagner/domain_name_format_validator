--- conflicted
+++ resolved
@@ -1,197 +1,194 @@
-require 'spec_helper'
-
-describe DomainNameValidator do
-
-  before(:each) do
-    @validator = DomainNameValidator.new
-  end
-
-  describe 'Basic Validation' do
-
-    it 'should pass a valid domain name' do
-      response = @validator.validate('keenertech.com')
-      response.should be == true
-    end
-
-    it 'should pass a valid domain name with uppercase letters' do
-      response = @validator.validate('KeenerTech.COM')
-      response.should be == true
-    end
-
-    it 'should fail when it finds nil instead of a domain name' do
-      response = @validator.validate(nil)
-      response.should be == false
-    end
-
-    it 'should fail when it finds an empty string instead of a domain name' do
-      response = @validator.validate("")
-      response.should be == false
-    end
-
-    it 'should pass when it finds a domain with leading/trainling whitespace' do
-      response = @validator.validate("  www.domain-1.com\n")
-      response.should be == true
-    end
-
-    it 'should fail when it finds a numeric top-level extension' do
-      response = @validator.validate('keenertech.123')
-      response.should be == false
-    end
-
-    it 'should pass when it finds a alpha-numeric top-level extension' do
-      response = @validator.validate('keenertech.xn--zfr164b')
-      response.should be == true
-    end
-
-
-    it 'should fail when the domain name max size is exceeded' do
-      domain = "a"*250 + ".com"    # 254 chars; max is 253
-      response = @validator.validate(domain)
-      response.should be == false
-    end
-
-    it 'should fail when the max number of levels is exceeded' do
-      domain = "a."*127 + "com"    # 128 levels; max is 127
-      response = @validator.validate(domain)
-      response.should be == false
-    end
-
-    it 'should fail when a label exceeds the max label length' do
-      domain = "a"*64 + "b.c.com"    # 64 chars; max is 63 for a label
-      response = @validator.validate(domain)
-      response.should be == false
-    end
-
-    it 'should fail when a label begins with a dash' do
-      domain = "a.-b.c.com"
-      response = @validator.validate(domain)
-      response.should be == false
-    end
-
-    it 'should fail when a TLD begins with a dash' do
-      domain = "a.b.c.-com"
-      response = @validator.validate(domain)
-      response.should be == false
-    end
-
-    it 'should fail when a domain name begins with a period' do
-      domain = ".b.c.com"
-      response = @validator.validate(domain)
-      response.should be == false
-    end
-
-<<<<<<< HEAD
-    it 'should fail when an invalid ascii-character was used' do
-      blacklist = []
-      # 45 is '-' and 46 is '.'
-      for i in 0..44
-        domain = "www.exa" + i.chr + "ample.com"
-        response = @validator.validate(domain)
-        response.should be == false
-      end
-  
-      # 48 is '0'
-      i = 47
-      domain = "www.exa" + i.chr + "ample.com"
-      response = @validator.validate(domain)
-      response.should be == false
-  
-      # 65-90 is A-Z
-      for i in 58..64
-        domain = "www.exa" + i.chr + "ample.com"
-        response = @validator.validate(domain)
-        response.should be == false
-      end  
-  
-      # 95 is '_'
-      for i in 91..94
-        domain = "www.exa" + i.chr + "ample.com"
-        response = @validator.validate(domain)
-        response.should be == false
-      end
-  
-      # 97 is 'a'
-      i = 96
-      domain = "www.exa" + i.chr + "ample.com"
-      response = @validator.validate(domain)
-      response.should be == false
-  
-      for i in 123..127
-        domain = "www.exa" + i.chr + "ample.com"
-        response = @validator.validate(domain)
-        response.should be == false
-      end
-    end
-
-=======
-    it 'should not fail with common top level domains' do
-      File.foreach("spec/tlds-alpha-by-domain.txt") {
-        |each_line|
-        unless each_line =~ /^.*#/
-            domain =  "example." + each_line.chomp.downcase
-            response = @validator.validate(domain)
-            response.should be == true
-        end
-      }
-    end
->>>>>>> 365d07a5
-  end
-
-  describe 'Internationalized (normalized) domain names' do
-
-    it 'should pass with a normalized international domain name' do
-      domain = "xn--kbenhavn-54.eu"
-      response = @validator.validate(domain)
-      response.should be == true
-    end
-
-  end
-
-  describe 'Rudimentary TLD Checking' do
-
-    it 'should fail if the TLD is too short' do
-      domain = "test.a"
-      response = @validator.validate(domain)
-      response.should be == false
-    end
-
-    it 'should fail if the TLD is too long' do
-      tld = "a"*64
-      domain = "test." + tld
-      response = @validator.validate(domain)
-      response.should be == false
-    end
-
-    it "should succeed if the TLD is too long but equals 'aero'" do
-      domain = "test.aero"
-      response = @validator.validate(domain)
-      response.should be == true
-    end
-
-    it "should succeed if the TLD is too long but equals 'info'" do
-      domain = "test.info"
-      response = @validator.validate(domain)
-      response.should be == true
-    end
-
-    it "should succeed if the TLD is too long but equals 'arpa'" do
-      domain = "test.arpa"
-      response = @validator.validate(domain)
-      response.should be == true
-    end
-
-    it "should succeed if the TLD is too long but equals 'museum'" do
-      domain = "test.museum"
-      response = @validator.validate(domain)
-      response.should be == true
-    end
-
-    it "should succeed if the TLD is too long but matches 'xn--'" do
-      domain = "test.xn--really-long-text"
-      response = @validator.validate(domain)
-      response.should be == true
-    end
-
-  end
-
-end
+require 'spec_helper'
+
+describe DomainNameValidator do
+
+  before(:each) do
+    @validator = DomainNameValidator.new
+  end
+
+  describe 'Basic Validation' do
+
+    it 'should pass a valid domain name' do
+      response = @validator.validate('keenertech.com')
+      response.should be == true
+    end
+
+    it 'should pass a valid domain name with uppercase letters' do
+      response = @validator.validate('KeenerTech.COM')
+      response.should be == true
+    end
+
+    it 'should fail when it finds nil instead of a domain name' do
+      response = @validator.validate(nil)
+      response.should be == false
+    end
+
+    it 'should fail when it finds an empty string instead of a domain name' do
+      response = @validator.validate("")
+      response.should be == false
+    end
+
+    it 'should pass when it finds a domain with leading/trainling whitespace' do
+      response = @validator.validate("  www.domain-1.com\n")
+      response.should be == true
+    end
+
+    it 'should fail when it finds a numeric top-level extension' do
+      response = @validator.validate('keenertech.123')
+      response.should be == false
+    end
+
+    it 'should pass when it finds a alpha-numeric top-level extension' do
+      response = @validator.validate('keenertech.xn--zfr164b')
+      response.should be == true
+    end
+
+
+    it 'should fail when the domain name max size is exceeded' do
+      domain = "a"*250 + ".com"    # 254 chars; max is 253
+      response = @validator.validate(domain)
+      response.should be == false
+    end
+
+    it 'should fail when the max number of levels is exceeded' do
+      domain = "a."*127 + "com"    # 128 levels; max is 127
+      response = @validator.validate(domain)
+      response.should be == false
+    end
+
+    it 'should fail when a label exceeds the max label length' do
+      domain = "a"*64 + "b.c.com"    # 64 chars; max is 63 for a label
+      response = @validator.validate(domain)
+      response.should be == false
+    end
+
+    it 'should fail when a label begins with a dash' do
+      domain = "a.-b.c.com"
+      response = @validator.validate(domain)
+      response.should be == false
+    end
+
+    it 'should fail when a TLD begins with a dash' do
+      domain = "a.b.c.-com"
+      response = @validator.validate(domain)
+      response.should be == false
+    end
+
+    it 'should fail when a domain name begins with a period' do
+      domain = ".b.c.com"
+      response = @validator.validate(domain)
+      response.should be == false
+    end
+
+    it 'should fail when an invalid ascii-character was used' do
+      blacklist = []
+      # 45 is '-' and 46 is '.'
+      for i in 0..44
+        domain = "www.exa" + i.chr + "ample.com"
+        response = @validator.validate(domain)
+        response.should be == false
+      end
+  
+      # 48 is '0'
+      i = 47
+      domain = "www.exa" + i.chr + "ample.com"
+      response = @validator.validate(domain)
+      response.should be == false
+  
+      # 65-90 is A-Z
+      for i in 58..64
+        domain = "www.exa" + i.chr + "ample.com"
+        response = @validator.validate(domain)
+        response.should be == false
+      end  
+  
+      # 95 is '_'
+      for i in 91..94
+        domain = "www.exa" + i.chr + "ample.com"
+        response = @validator.validate(domain)
+        response.should be == false
+      end
+  
+      # 97 is 'a'
+      i = 96
+      domain = "www.exa" + i.chr + "ample.com"
+      response = @validator.validate(domain)
+      response.should be == false
+  
+      for i in 123..127
+        domain = "www.exa" + i.chr + "ample.com"
+        response = @validator.validate(domain)
+        response.should be == false
+      end
+    end
+
+    it 'should not fail with common top level domains' do
+      File.foreach("spec/tlds-alpha-by-domain.txt") {
+        |each_line|
+        unless each_line =~ /^.*#/
+            domain =  "example." + each_line.chomp.downcase
+            response = @validator.validate(domain)
+            response.should be == true
+        end
+      }
+    end
+  end
+
+  describe 'Internationalized (normalized) domain names' do
+
+    it 'should pass with a normalized international domain name' do
+      domain = "xn--kbenhavn-54.eu"
+      response = @validator.validate(domain)
+      response.should be == true
+    end
+
+  end
+
+  describe 'Rudimentary TLD Checking' do
+
+    it 'should fail if the TLD is too short' do
+      domain = "test.a"
+      response = @validator.validate(domain)
+      response.should be == false
+    end
+
+    it 'should fail if the TLD is too long' do
+      tld = "a"*64
+      domain = "test." + tld
+      response = @validator.validate(domain)
+      response.should be == false
+    end
+
+    it "should succeed if the TLD is too long but equals 'aero'" do
+      domain = "test.aero"
+      response = @validator.validate(domain)
+      response.should be == true
+    end
+
+    it "should succeed if the TLD is too long but equals 'info'" do
+      domain = "test.info"
+      response = @validator.validate(domain)
+      response.should be == true
+    end
+
+    it "should succeed if the TLD is too long but equals 'arpa'" do
+      domain = "test.arpa"
+      response = @validator.validate(domain)
+      response.should be == true
+    end
+
+    it "should succeed if the TLD is too long but equals 'museum'" do
+      domain = "test.museum"
+      response = @validator.validate(domain)
+      response.should be == true
+    end
+
+    it "should succeed if the TLD is too long but matches 'xn--'" do
+      domain = "test.xn--really-long-text"
+      response = @validator.validate(domain)
+      response.should be == true
+    end
+
+  end
+
+end